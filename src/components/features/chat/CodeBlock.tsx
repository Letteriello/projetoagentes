--- conflicted
+++ resolved
@@ -1,4 +1,3 @@
-<<<<<<< HEAD
 import { useState } from "react";
 // Use PrismLight for smaller bundle size and explicit language registration
 import { PrismLight as SyntaxHighlighter } from "react-syntax-highlighter";
@@ -25,7 +24,6 @@
 import sql from "react-syntax-highlighter/dist/esm/languages/prism/sql";
 import yaml from "react-syntax-highlighter/dist/esm/languages/prism/yaml";
 import markup from "react-syntax-highlighter/dist/esm/languages/prism/markup"; // For HTML, XML etc.
-=======
 import { useState, useEffect } from 'react';
 // Use PrismLight for smaller bundle size and explicit language registration
 import { PrismLight as SyntaxHighlighter } from 'react-syntax-highlighter';
@@ -52,12 +50,10 @@
 import sql from 'react-syntax-highlighter/dist/cjs/languages/prism/sql';
 import yaml from 'react-syntax-highlighter/dist/cjs/languages/prism/yaml';
 import markup from 'react-syntax-highlighter/dist/cjs/languages/prism/markup'; // For HTML, XML etc.
->>>>>>> 4ca050f2
 
 import { cn } from "@/lib/utils";
 
 // Register the languages
-<<<<<<< HEAD
 SyntaxHighlighter.registerLanguage("clike", clike);
 SyntaxHighlighter.registerLanguage("javascript", javascript);
 SyntaxHighlighter.registerLanguage("python", python);
@@ -80,7 +76,6 @@
 SyntaxHighlighter.registerLanguage("markup", markup);
 SyntaxHighlighter.registerLanguage("html", markup); // Alias for markup
 SyntaxHighlighter.registerLanguage("xml", markup); // Alias for markup
-=======
 const registeredLanguages = new Set<string>();
 
 const registerLanguage = (name: string, lang: any) => {
@@ -113,7 +108,6 @@
 registerLanguage('markup', markup);
 registerLanguage('html', markup); // Alias for markup
 registerLanguage('xml', markup);  // Alias for markup
->>>>>>> 4ca050f2
 
 interface CodeBlockProps {
   /** The programming language for syntax highlighting */
@@ -132,10 +126,8 @@
   style?: React.CSSProperties;
 }
 
-<<<<<<< HEAD
 export function CodeBlock({ language, value }: CodeBlockProps) {
   const [copyStatus, setCopyStatus] = useState("Copy");
-=======
 /**
  * A code block component with syntax highlighting using Prism.js
  */
@@ -163,21 +155,18 @@
     // Check if the language is registered, fallback to 'text' if not
     return registeredLanguages.has(lang) ? lang : 'text';
   })();
->>>>>>> 4ca050f2
 
   const handleCopy = async () => {
     if (!value) return;
     
     try {
       await navigator.clipboard.writeText(value);
-<<<<<<< HEAD
       setCopyStatus("Copied!");
     } catch (err) {
       console.error("Failed to copy code: ", err);
       setCopyStatus("Error!");
     } finally {
       setTimeout(() => setCopyStatus("Copy"), 2000); // Reset after 2 seconds
-=======
       setCopied(true);
       
       // Reset the copied status after 2 seconds
@@ -185,7 +174,6 @@
       return () => clearTimeout(timer);
     } catch (err) {
       console.error('Failed to copy code: ', err);
->>>>>>> 4ca050f2
     }
   };
 
@@ -201,7 +189,6 @@
   }
 
   return (
-<<<<<<< HEAD
     <div className="relative my-2 bg-gray-800 rounded-lg overflow-hidden">
       <button
         onClick={handleCopy}
@@ -245,7 +232,6 @@
           background: #6b7280; /* gray-500 */
         }
       `}</style>
-=======
     <div 
       className={cn(
         'relative my-4 bg-gray-900 rounded-lg overflow-hidden',
@@ -314,7 +300,6 @@
           {value}
         </SyntaxHighlighter>
       </div>
->>>>>>> 4ca050f2
     </div>
   );
 }