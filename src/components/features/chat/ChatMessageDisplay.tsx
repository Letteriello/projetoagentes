--- conflicted
+++ resolved
@@ -1,4 +1,3 @@
-<<<<<<< HEAD
 import { Bot, User, Paperclip as PaperclipIcon, Download } from "lucide-react";
 import Image from "next/image";
 import { Button } from "@/components/ui/button";
@@ -12,28 +11,24 @@
   message: ChatMessageUI;
   isStreaming?: boolean; // isStreaming is optional, directly from ChatMessageUI
 }
-=======
 import { Bot, User, Paperclip as PaperclipIcon, Download } from 'lucide-react';
 import Image from 'next/image';
 import { Button } from '@/components/ui/button';
 import { cn } from '@/lib/utils';
 import { ChatMessageUI } from '@/types/chat';
 import { SimpleCodeBlock } from './SimpleCodeBlock';
->>>>>>> 4ca050f2
 
 // Simple CSS for blinking cursor (can be moved to a global CSS file)
 const BlinkingCursor = () => (
   <span className="inline-block w-0.5 h-4 bg-current animate-blink" />
 );
 
-<<<<<<< HEAD
 export default function ChatMessageDisplay({
   message,
 }: ChatMessageDisplayProps) {
   // Removed isStreaming from direct props as it's on message
   const isUser = message.sender === "user";
   const isAgent = message.sender === "agent";
-=======
 interface ChatMessageDisplayProps {
   message: ChatMessageUI;
 }
@@ -41,7 +36,6 @@
 export default function ChatMessageDisplay({ message }: ChatMessageDisplayProps) {
   const isUser = message.sender === 'user';
   const isAgent = message.sender === 'agent';
->>>>>>> 4ca050f2
 
   // Function to handle download if fileDataUri is present
   const handleDownload = () => {
@@ -137,7 +131,6 @@
         )}
       >
         {message.text && (
-<<<<<<< HEAD
           <ReactMarkdown
             className="prose prose-sm dark:prose-invert max-w-none break-words prose-p:my-1 prose-headings:my-2 prose-ul:my-2 prose-ol:my-2"
             remarkPlugins={[remarkGfm]}
@@ -169,11 +162,9 @@
           >
             {message.text}
           </ReactMarkdown>
-=======
           <div className="prose prose-sm dark:prose-invert max-w-none break-words">
             {renderMarkdown(message.text)}
           </div>
->>>>>>> 4ca050f2
         )}
         {message.imageUrl && (
           <div className="mt-2">
