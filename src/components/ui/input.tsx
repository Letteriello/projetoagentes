--- conflicted
+++ resolved
@@ -37,15 +37,12 @@
         <input
           type={type}
           className={cn(
-<<<<<<< HEAD
             "flex h-10 w-full rounded-md border border-input bg-background px-3 py-2 text-base ring-offset-background file:border-0 file:bg-transparent file:text-sm file:font-medium file:text-foreground placeholder:text-muted-foreground focus-visible:outline-none focus-visible:ring-2 focus-visible:ring-ring focus-visible:ring-offset-2 disabled:cursor-not-allowed disabled:opacity-50 md:text-sm",
             "focus-visible:animate-pulse-button-glow", // Focus animation
             "aria-[invalid=true]:border-destructive aria-[invalid=true]:animate-shake-sm", // Error state styling and animation
             hasAction ? "pr-10" : "", // Add padding-right if action button is present
-=======
             "flex h-spacing-2xl w-full rounded-md border border-input bg-background px-spacing-sm-plus-plus py-spacing-sm text-font-size-base ring-offset-background file:border-0 file:bg-transparent file:text-font-size-sm file:font-medium file:text-foreground placeholder:text-muted-foreground focus-visible:outline-none focus-visible:ring-2 focus-visible:ring-ring focus-visible:ring-offset-2 disabled:cursor-not-allowed disabled:opacity-50 md:text-font-size-sm",
             hasAction ? "pr-spacing-2xl" : "", // Add padding-right if action button is present
->>>>>>> 55c83746
             className,
           )}
           ref={ref}
