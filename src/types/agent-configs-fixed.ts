// src/types/agent-configs-fixed.ts
import type { ReactNode } from 'react';

// Tipos básicos
export type AgentFramework = "genkit" | "crewai" | "langchain" | "custom" | "none";
export type AgentType = "llm" | "workflow" | "custom" | "a2a";
export type WorkflowDetailedType = "sequential" | "parallel" | "loop" | "graph" | "stateMachine";
export type TerminationConditionType = "tool_success" | "state_change" | "max_iterations" | "none";
export type StatePersistenceType = "session" | "memory" | "database";
export type ArtifactStorageType = "local" | "cloud" | "memory" | "filesystem";
export type StateScope = 'GLOBAL' | 'AGENT' | 'TEMPORARY';

// Artifact Interfaces
export interface ArtifactDefinition {
  id: string;
  name: string;
  description?: string;
  mimeType?: string;
  required?: boolean;
  accessPermissions?: 'read' | 'write' | 'read_write';
  versioningEnabled?: boolean;
  storagePath?: string;
  fileName?: string;
}

export interface ArtifactsConfig {
  enabled: boolean;
  storageType: ArtifactStorageType;
  cloudStorageBucket?: string;
  localStoragePath?: string;
  definitions?: ArtifactDefinition[];
}

export interface ToolConfigField {
  id: string;
  label: string;
  type: "text" | "password" | "select" | "number" | "textarea" | "boolean";
  required?: boolean;
  options?: Array<{ label: string; value: string | number }>;
  defaultValue?: string | number | boolean;
  placeholder?: string;
  description?: string;
}

export interface ToolConfigData {
  [toolId: string]: {
    [fieldId: string]: string | number | boolean;
  };
}

export interface CommunicationChannel {
  type: string;
  config: Record<string, any>;
}

export interface AgentTerminationCondition {
  type: TerminationConditionType;
  value?: number | string | boolean;
  description?: string;
}

export interface StatePersistenceConfig {
  type: StatePersistenceType;
  config?: Record<string, any>;
}

export type KnowledgeSourceType =
  | "document"
  | "website"
  | "api"
  | "database"
  | "custom";

export interface KnowledgeSource {
  id: string;
  name: string;
  type: KnowledgeSourceType;
  description?: string;
  location: string;
  credentials?: string;
  format?: string;
  updateFrequency?: "static" | "daily" | "weekly" | "monthly" | "custom";
  enabled: boolean;
}

export interface RagMemoryConfig {
  enabled: boolean;
  chunkSize?: number;
  chunkOverlap?: number;
  embeddingModel?: string;
  similarityThreshold?: number;
  maxRetrievedDocuments?: number;
}

export interface AgentConfigBase {
  type: AgentType;
  framework: AgentFramework;
  agentGoal: string;
  agentTasks: string[];
  terminationConditions?: AgentTerminationCondition[];
  statePersistence?: StatePersistenceConfig;
  knowledgeSources?: KnowledgeSource[];
  ragMemoryConfig?: RagMemoryConfig;
  artifacts?: ArtifactsConfig;
  systemPromptGenerated?: string;
  manualSystemPromptOverride?: string;
  sandboxedCodeExecution?: boolean;
  systemPromptHistory?: Array<{ prompt: string; timestamp: string }>;
  prompt: string;
  timestamp: string;
}

export interface ModelSafetySettingItem {
  category: string;
  threshold: string;
}

export interface LLMAgentConfig extends AgentConfigBase {
  type: "llm";
  agentModel: string;
  agentTemperature: number;
  agentPersonality?: string;
  agentRestrictions?: string[];
<<<<<<< HEAD
  modelSafetySettings?: Array<{ category: string; threshold: string }>;
  enableCompositionalFunctionCalling?: boolean; // Added for CFC
=======
  modelSafetySettings?: ModelSafetySettingItem[];
  maxHistoryTokens?: number;
  maxTokensPerResponse?: number;
}

export interface WorkflowStep {
  agentId: string;
  inputMapping: Record<string, any>;
  outputKey: string;
  name?: string;
  description?: string;
>>>>>>> 026a18d7
}

export interface WorkflowAgentConfig extends AgentConfigBase {
  type: "workflow";
  workflowType: WorkflowDetailedType;
  subAgents?: string[];
  workflowConfig?: Record<string, any>;
  workflowSteps?: WorkflowStep[];
}

export interface CustomAgentConfig extends AgentConfigBase {
  type: "custom";
  scriptPath?: string;
  customConfig?: Record<string, any>;
}

export interface A2AAgentSpecialistConfig extends AgentConfigBase {
  type: "a2a";
  specialistRole: string;
  specialistSkills: string[];
  targetAudience?: string;
  responseFormat?: string;
  specialistExamples?: string[];
}

// Definindo um tipo de união discriminada para AgentConfig
export type AgentConfig = 
  | LLMAgentConfig 
  | WorkflowAgentConfig 
  | CustomAgentConfig 
  | A2AAgentSpecialistConfig
  | (Record<string, any> & { type: string }); // Permite objetos com propriedades adicionais, mas requer um tipo

export interface EnvironmentVariable {
  key: string;
  value: string;
  isSecret?: boolean;
}

export interface ResourceRequirements {
  cpu?: string;
  memory?: string;
  gpu?: string;
}

export interface DeploymentConfig {
  environment: "development" | "staging" | "production";
  envVars?: EnvironmentVariable[];
  resources?: ResourceRequirements;
  scaling?: {
    minInstances?: number;
    maxInstances?: number;
    targetConcurrency?: number;
  };
  minInstances?: number;
  maxInstances?: number;
  targetConcurrency?: number;
}

export interface ToolDetail {
  id: string;
  name: string;
  description: string;
  icon?: string;
  genkitToolName?: string;
}

export interface SavedAgentConfiguration {
  id: string;
  agentName: string;
  agentDescription: string;
  agentVersion: string;
  config: AgentConfig;
  tools: string[];
<<<<<<< HEAD
  toolsDetails?: ToolDetail[];
  toolConfigsApplied: ToolConfigData;
  a2aConfig?: Record<string, any>;
  communicationChannels?: CommunicationChannel[];
  deploymentConfig?: DeploymentConfig;
  debugModeEnabled?: boolean;
=======
  toolConfigsApplied?: Record<string, any>;
  callbacks?: Record<string, string>;
>>>>>>> bda22c13ea204b57a3e15d02ce95339da8b0ab06
  createdAt: string;
  updatedAt: string;
  isTemplate: boolean;
  userId: string;
  isFavorite?: boolean;
}

// Exportar todos os tipos
export * from './workflow-types';

// Exportar tipos de ferramentas
export * from './tool-types';<|MERGE_RESOLUTION|>--- conflicted
+++ resolved
@@ -121,10 +121,8 @@
   agentTemperature: number;
   agentPersonality?: string;
   agentRestrictions?: string[];
-<<<<<<< HEAD
   modelSafetySettings?: Array<{ category: string; threshold: string }>;
   enableCompositionalFunctionCalling?: boolean; // Added for CFC
-=======
   modelSafetySettings?: ModelSafetySettingItem[];
   maxHistoryTokens?: number;
   maxTokensPerResponse?: number;
@@ -136,7 +134,6 @@
   outputKey: string;
   name?: string;
   description?: string;
->>>>>>> 026a18d7
 }
 
 export interface WorkflowAgentConfig extends AgentConfigBase {
@@ -211,17 +208,14 @@
   agentVersion: string;
   config: AgentConfig;
   tools: string[];
-<<<<<<< HEAD
   toolsDetails?: ToolDetail[];
   toolConfigsApplied: ToolConfigData;
   a2aConfig?: Record<string, any>;
   communicationChannels?: CommunicationChannel[];
   deploymentConfig?: DeploymentConfig;
   debugModeEnabled?: boolean;
-=======
   toolConfigsApplied?: Record<string, any>;
   callbacks?: Record<string, string>;
->>>>>>> bda22c13ea204b57a3e15d02ce95339da8b0ab06
   createdAt: string;
   updatedAt: string;
   isTemplate: boolean;
