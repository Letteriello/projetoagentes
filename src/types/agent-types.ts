<<<<<<< HEAD
import { A2AConfig } from "./a2a-types";
import { ArtifactDefinition } from "@/components/features/agent-builder/artifact-management-tab";
import { KnowledgeSource, RagMemoryConfig } from "@/components/features/agent-builder/memory-knowledge-tab";

export interface ToolConfigData {
  [key: string]: any;
}

// Unifica com o tipo de tool-types.ts para evitar conflitos de tipagem em toda a aplicação
import type { AvailableTool as UIAvailableTool } from './tool-types';
export type AvailableTool = UIAvailableTool;

export type AgentFramework = "genkit" | "crewai" | "langchain" | "custom" | "none";

export interface AgentConfig {
  agentType: 'llm' | 'task' | 'workflow' | 'sequential' | 'parallel' | 'loop' | 'custom' | 'a2a';
  agentName: string;
  agentDescription: string;
  agentVersion: string;
  agentTools: string[];
  
  // Campos opcionais dependendo do tipo de agente
  agentGoal?: string;
  agentTasks?: string;
  agentPersonality?: string;
  agentRestrictions?: string;
  agentModel?: string;
  agentTemperature?: number;
  
  // Campos para fluxos de trabalho
  detailedWorkflowType?: 'sequential' | 'parallel' | 'loop';
  workflowDescription?: string;
  loopMaxIterations?: number;
  loopTerminationConditionType?: 'tool' | 'state';
  loopExitToolName?: string;
  loopExitStateKey?: string;
  loopExitStateValue?: string;
  
  // Campo para lógica customizada
  customLogicDescription?: string;
  
  // Campos para gerenciamento de estado
  enableStatePersistence?: boolean;
  statePersistenceType?: 'session' | 'memory' | 'database';
  initialStateValues?: Array<{
    key: string;
    value: string;
    scope: 'global' | 'agent' | 'temporary';
    description: string;
  }>;
  enableStateSharing?: boolean;
  stateSharingStrategy?: 'all' | 'explicit' | 'none';
  
  // Campos para RAG e conhecimento
  enableRAG?: boolean;
  ragMemoryConfig?: RagMemoryConfig;
  
  // Campos para artefatos
  enableArtifacts?: boolean;
  artifactStorageType?: 'memory' | 'filesystem' | 'cloud';
  artifacts?: ArtifactDefinition[];
  cloudStorageBucket?: string;
  localStoragePath?: string;
  
  // Campos para multi-agente
  isRootAgent?: boolean;
  subAgents?: string[];
  globalInstruction?: string;
  
  // Campos para A2A
  a2aConfig?: A2AConfig;
}

export interface SavedAgentConfiguration extends AgentConfig {
  id: string;
  templateId: string;
  systemPromptGenerated?: string;
  toolsDetails?: AvailableTool[];
  toolConfigsApplied?: Record<string, ToolConfigData>;
  tool_trajectory_avg_score?: number; // New optional property
}

// Tipos específicos para diferentes tipos de agente
export interface LLMAgentConfig extends AgentConfig {
  agentType: 'llm';
  agentGoal: string;
  agentTasks: string;
  agentPersonality: string;
  agentRestrictions?: string;
  agentModel: string;
  agentTemperature: number;
}

export interface TaskAgentConfig extends AgentConfig {
  agentType: 'task';
  agentGoal: string;
  agentTasks: string;
  agentPersonality?: string;
  agentRestrictions?: string;
  agentModel?: string;
  agentTemperature?: number;
}

export interface WorkflowAgentConfig extends AgentConfig {
  agentType: 'workflow' | 'sequential' | 'parallel' | 'loop';
  detailedWorkflowType?: 'sequential' | 'parallel' | 'loop';
  workflowDescription?: string;
  loopMaxIterations?: number;
  loopTerminationConditionType?: 'tool' | 'state';
  loopExitToolName?: string;
  loopExitStateKey?: string;
  loopExitStateValue?: string;
  // Opcional: pode ter campos de LLM para metadescriçao/capacidades
  agentGoal?: string;
  agentTasks?: string;
  agentPersonality?: string;
  agentRestrictions?: string;
  agentModel?: string;
  agentTemperature?: number;
}

export interface CustomAgentConfig extends AgentConfig {
  agentType: 'custom';
  customLogicDescription: string;
  // Opcional: pode ter campos de LLM
  agentGoal?: string;
  agentTasks?: string;
  agentPersonality?: string;
  agentRestrictions?: string;
  agentModel?: string;
  agentTemperature?: number;
}

export interface A2AAgentConfig extends AgentConfig {
  agentType: 'a2a';
  a2aConfig: A2AConfig;
  // Opcional: pode ter campos de LLM
  agentGoal?: string;
  agentTasks?: string;
  agentPersonality?: string;
  agentRestrictions?: string;
  agentModel?: string;
  agentTemperature?: number;
}
=======
// src/types/agent-types.ts
export type {
  AgentFramework,
  AgentType,
  WorkflowDetailedType,
  TerminationConditionType,
  StatePersistenceType,
  ArtifactStorageType,
  StateScope,
  ToolConfigField,
  // AvailableTool, // Removed from here
  ToolConfigData,
  CommunicationChannel,
  A2AConfig,
  ArtifactDefinition,
  ArtifactsConfig,
  InitialStateValue,
  StateValidationRule,
  StatePersistenceConfig,
  KnowledgeSource,
  RagMemoryConfig,
  AgentConfigBase,
  LLMAgentConfig,
  WorkflowAgentConfig,
  CustomAgentConfig,
  A2AAgentSpecialistConfig,
  AgentConfig,
  SavedAgentConfiguration
} from './agent-configs';

// Re-export AvailableTool from its new single source of truth
export type { AvailableTool } from './tool-types';
>>>>>>> ea921b01
<|MERGE_RESOLUTION|>--- conflicted
+++ resolved
@@ -1,4 +1,3 @@
-<<<<<<< HEAD
 import { A2AConfig } from "./a2a-types";
 import { ArtifactDefinition } from "@/components/features/agent-builder/artifact-management-tab";
 import { KnowledgeSource, RagMemoryConfig } from "@/components/features/agent-builder/memory-knowledge-tab";
@@ -143,7 +142,6 @@
   agentModel?: string;
   agentTemperature?: number;
 }
-=======
 // src/types/agent-types.ts
 export type {
   AgentFramework,
@@ -175,5 +173,4 @@
 } from './agent-configs';
 
 // Re-export AvailableTool from its new single source of truth
-export type { AvailableTool } from './tool-types';
->>>>>>> ea921b01
+export type { AvailableTool } from './tool-types';