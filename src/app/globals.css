--- conflicted
+++ resolved
@@ -8,19 +8,11 @@
 
 @layer base {
   :root {
-<<<<<<< HEAD
-    /* Removida a declaração de fonte personalizada para depuração */
+    --font-inter: 'Inter var', sans-serif;
     /* Light Theme - Default */
-    --background: 0 0% 100%; /* White */
-    --foreground: 222.2 84% 4.9%; /* Dark Gray/Almost Black */
-
-    --card: 0 0% 100%; /* White */
-=======
-    --font-inter: 'Inter var', sans-serif;
     --background: 0 0% 100%;
     --foreground: 222.2 84% 4.9%;
     --card: 0 0% 100%;
->>>>>>> 5274991e
     --card-foreground: 222.2 84% 4.9%;
     --popover: 0 0% 100%;
     --popover-foreground: 222.2 84% 4.9%;
