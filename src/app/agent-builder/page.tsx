--- conflicted
+++ resolved
@@ -8,7 +8,6 @@
 
 // Importação de componentes UI
 import { Button } from "@/components/ui/button";
-<<<<<<< HEAD
 import {
   Card,
   Card,
@@ -26,8 +25,6 @@
   DialogDescription as DialogDesc, // Renamed to avoid conflict with CardDescription if used in same scope
   DialogFooter,
 } from "@/components/ui/dialog";
-=======
->>>>>>> 9deeac62
 import { Input } from "@/components/ui/input";
 import { Card, CardContent, CardHeader, CardTitle } from "@/components/ui/card";
 import { TooltipProvider, Tooltip, TooltipTrigger, TooltipContent } from "@/components/ui/tooltip";
@@ -302,7 +299,6 @@
   const [configuringTool, setConfiguringTool] = useState<AvailableTool | null>(null);
   const [currentSelectedApiKeyId, setCurrentSelectedApiKeyId] = useState<string | undefined>();
   
-<<<<<<< HEAD
   // States for Task 8.2: Quality Report Modal
   const [isQualityReportModalOpen, setIsQualityReportModalOpen] = useState(false);
   const [qualityReportData, setQualityReportData] = useState<{
@@ -312,9 +308,7 @@
   } | null>(null);
 
   // Estados para tutorial
-=======
   // Estado para tutoriais
->>>>>>> 9deeac62
   const [activeTutorial, setActiveTutorial] = useState<any>(null);
   const [currentTutorialStep, setCurrentTutorialStep] = useState(0);
   
@@ -519,7 +513,6 @@
     router.replace(newRelativePathQuery);
   };
 
-<<<<<<< HEAD
   // Handler para selecionar agente para monitoramento
   const handleSelectAgentForMonitoring = (agent: AdaptedSavedAgentConfiguration) => {
     setSelectedAgentForMonitoring(prev => 
@@ -570,12 +563,10 @@
   if (isLoading) {
     return <div className="flex items-center justify-center h-screen">Carregando agentes...</div>;
   }
-=======
   // Handler para salvar agente (criação ou edição)
   const handleSaveAgent = async (formData: AdaptedAgentFormData) => {
     setIsCreateModalOpen(false);
     setIsEditModalOpen(false);
->>>>>>> 9deeac62
 
     try {
       // Determinar se estamos editando ou criando
@@ -655,7 +646,6 @@
         }
       }
 
-<<<<<<< HEAD
   // Componente de renderização para cada linha/card de agente
   const RenderAgentRow = ({ agent, index, style, onGenerateQualityReport }: AgentRowProps) => {
     return (
@@ -677,7 +667,6 @@
       </div>
     );
   };  // Renderização do componente principal
-=======
       // Fechar modal e resetar estado
       setEditingAgent(null);
     } catch (error) {
@@ -689,7 +678,6 @@
       });
     }
   };  // Renderização do componente
->>>>>>> 9deeac62
   return (
     <>
       <div className="container mx-auto py-6 space-y-6">
