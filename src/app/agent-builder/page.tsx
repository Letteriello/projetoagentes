--- conflicted
+++ resolved
@@ -38,8 +38,6 @@
   TooltipProvider,
   TooltipTrigger,
 } from "@/components/ui/tooltip";
-<<<<<<< HEAD
-=======
 import { AvailableTool } from "@/types/tool-types";
 
 // Interface já importada de @/types/tool-types
@@ -174,104 +172,6 @@
   globalInstruction?: string; // Instrução global que se aplica a todos os agentes na árvore
   agentFramework?: AgentFramework; // Added agentFramework
 }
-
-export interface LLMAgentConfig extends AgentConfigBase {
-  agentType: "llm";
-  agentGoal: string;
-  agentTasks: string;
-  agentPersonality: string;
-  agentRestrictions: string;
-  agentModel: string;
-  agentTemperature: number;
-}
-
-export interface WorkflowAgentConfig extends AgentConfigBase {
-  agentType: "workflow";
-  detailedWorkflowType?: "sequential" | "parallel" | "loop";
-  workflowDescription: string;
-  loopMaxIterations?: number;
-  loopTerminationConditionType?: "none" | "subagent_signal";
-  loopExitToolName?: string;
-  loopExitStateKey?: string;
-  loopExitStateValue?: string;
-  agentGoal?: string; // Opcional para workflows, para descrição geral
-  agentTasks?: string; // Opcional
-  agentPersonality?: string; // Opcional
-  agentRestrictions?: string; // Opcional
-  agentModel?: string; // Opcional
-  agentTemperature?: number; // Opcional
-  // workflowSteps?: Array<{ agentId: string; order?: number; inputMappings?: any; outputKey?: string }>;
-}
-
-export interface CustomAgentConfig extends AgentConfigBase {
-  agentType: "custom";
-  customLogicDescription: string;
-  agentGoal?: string; // Opcional
-  agentTasks?: string; // Opcional
-  agentPersonality?: string; // Opcional
-  agentRestrictions?: string; // Opcional
-  agentModel?: string; // Opcional
-  agentTemperature?: number; // Opcional
-}
-
-export type AgentConfig =
-  | LLMAgentConfig
-  | WorkflowAgentConfig
-  | CustomAgentConfig;
-
-export interface AgentTemplate {
-  id: string;
-  name: string;
-  config: AgentConfig;
-}
-
-export interface ToolConfigData {
-  googleApiKey?: string;
-  googleCseId?: string;
-  openapiSpecUrl?: string;
-  openapiApiKey?: string;
-  dbType?: string;
-  dbConnectionString?: string;
-  dbUser?: string;
-  dbPassword?: string;
-  dbName?: string;
-  dbHost?: string;
-  dbPort?: string;
-  dbDescription?: string;
-  knowledgeBaseId?: string;
-  calendarApiEndpoint?: string;
-}
-
-export interface SavedAgentConfiguration extends AgentConfigBase {
-  id: string;
-  templateId: string;
-  systemPromptGenerated?: string;
-  toolsDetails: Array<{
-    id: string;
-    label: string;
-    iconName?: keyof typeof iconComponents | "default";
-    needsConfiguration?: boolean;
-    genkitToolName?: string;
-  }>;
-  toolConfigsApplied?: Record<string, ToolConfigData>;
-
-  // Common agent properties
-  agentType:
-    | "llm"
-    | "workflow"
-    | "custom"
-    | "a2a"
-    | "sequential"
-    | "parallel"
-    | "loop"
-    | "task"; // Expanded
-  agentGoal?: string;
-  agentTasks?: string;
-  agentPersonality?: string;
-  agentRestrictions?: string;
-  agentModel?: string;
-  agentTemperature?: number;
->>>>>>> 4756c875
 
 // Imports from the new data file
 import {
